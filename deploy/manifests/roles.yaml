--- conflicted
+++ resolved
@@ -27,9 +27,7 @@
       - configmaps
       - services
       - endpoints
-<<<<<<< HEAD
       - secrets
-=======
       - serviceaccounts
     verbs:
       - create
@@ -43,7 +41,6 @@
       - rbac.authorization.k8s.io
     resources:
       - rolebinding
->>>>>>> 955f2b56
     verbs:
       - create
       - delete
